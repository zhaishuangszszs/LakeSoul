<project xmlns="http://maven.apache.org/POM/4.0.0" xmlns:xsi="http://www.w3.org/2001/XMLSchema-instance"
         xsi:schemaLocation="http://maven.apache.org/POM/4.0.0 http://maven.apache.org/maven-v4_0_0.xsd">
    <modelVersion>4.0.0</modelVersion>
    <groupId>com.dmetasoul</groupId>
    <artifactId>lakesoul</artifactId>
    <version>2.0.0-spark-3.1.2-SNAPSHOT</version>
    <inceptionYear>2022</inceptionYear>
    <packaging>jar</packaging>
    <name>LakeSoul POM</name>
    <description>A Table Structure Storage to Unify Batch and Streaming Data Processing</description>
    <url>https://github.com/meta-soul/LakeSoul</url>
    <licenses>
        <license>
            <name>Apache 2.0 License</name>
            <url>https://www.apache.org/licenses/LICENSE-2.0.html</url>
            <distribution>repo</distribution>
        </license>
    </licenses>
    <scm>
        <connection>scm:git:git@github.com:meta-soul/LakeSoul.git</connection>
        <url>scm:git:git@github.com:meta-soul/LakeSoul.git</url>
        <tag>HEAD</tag>
    </scm>
    <organization>
        <name>DMetaSoul</name>
        <url>https://www.dmetasoul.com</url>
    </organization>
    <developers>
        <developer>
            <id>dmetasoul</id>
            <name>dmetasoul</name>
            <email>opensource@dmetasoul.com</email>
            <url>https://github.com/meta-soul</url>
            <organization>DMetaSoul</organization>
            <organizationUrl>https://www.dmetasoul.com</organizationUrl>
            <timezone>+8</timezone>
        </developer>
    </developers>

    <properties>
        <project.build.sourceEncoding>UTF-8</project.build.sourceEncoding>
        <project.reporting.outputEncoding>UTF-8</project.reporting.outputEncoding>
        <maven.compiler.encoding>UTF-8</maven.compiler.encoding>
        <scala.version>2.12.10</scala.version>
        <scala.binary.version>2.12</scala.binary.version>
        <spark.version>3.1.1</spark.version>
        <scalatest.version>3.1.0</scalatest.version>
        <flink.version>1.14.3</flink.version>
        <hive.version>0.13.0</hive.version>
        <parquet.version>1.11.0</parquet.version>
<<<<<<< HEAD
        <postgresql.version>42.2.14</postgresql.version>
        <fastjson.version>1.2.75</fastjson.version>
        <log4j.version>2.17.2</log4j.version>
        <local.scope>provided</local.scope>
<!--
        <spark.cassandra.connector.version>2.4.3</spark.cassandra.connector.version>
-->
=======
        <postgresql.version>42.3.3</postgresql.version>
        <fastjson.version>1.2.75</fastjson.version>
        <log4j.version>2.17.2</log4j.version>
        <local.scope>provided</local.scope>
        <gpg.keyname>0xA66726C6</gpg.keyname>
>>>>>>> ebcf6e7b
    </properties>

    <distributionManagement>
        <snapshotRepository>
            <id>ossrh</id>
            <url>https://s01.oss.sonatype.org/content/repositories/snapshots</url>
        </snapshotRepository>
    </distributionManagement>

    <dependencies>
        <dependency>
            <groupId>org.postgresql</groupId>
            <artifactId>postgresql</artifactId>
            <version>${postgresql.version}</version>
        </dependency>
        <dependency>
            <groupId>com.zaxxer</groupId>
            <artifactId>HikariCP</artifactId>
            <version>4.0.3</version>
        </dependency>
        <dependency>
            <groupId>org.slf4j</groupId>
            <artifactId>slf4j-simple</artifactId>
            <version>1.7.25</version>
<<<<<<< HEAD
=======
            <scope>${local.scope}</scope>
>>>>>>> ebcf6e7b
        </dependency>
        <dependency>
            <groupId>org.apache.logging.log4j</groupId>
            <artifactId>log4j-1.2-api</artifactId>
            <version>${log4j.version}</version>
        </dependency>
        <dependency>
            <groupId>org.apache.logging.log4j</groupId>
            <artifactId>log4j-core</artifactId>
            <version>${log4j.version}</version>
        </dependency>

<<<<<<< HEAD
     <!--   <dependency>
            <groupId>com.datastax.spark</groupId>
            <artifactId>spark-cassandra-connector_${scala.binary.version}</artifactId>
            <version>${spark.cassandra.connector.version}</version>
=======
        <dependency>
            <groupId>mysql</groupId>
            <artifactId>mysql-connector-java</artifactId>
            <version>8.0.28</version>
        </dependency>

        <dependency>
            <groupId>com.google.guava</groupId>
            <artifactId>guava</artifactId>
            <version>14.0.1</version>
            <scope>${local.scope}</scope>
        </dependency>
        <!--flink-->
        <dependency>
            <groupId>org.apache.flink</groupId>
            <artifactId>flink-table-common</artifactId>
            <version>${flink.version}</version>
            <scope>${local.scope}</scope>
        </dependency>
        <dependency>
            <groupId>org.apache.flink</groupId>
            <artifactId>flink-core</artifactId>
            <version>${flink.version}</version>
            <scope>${local.scope}</scope>
        </dependency>
        <dependency>
            <groupId>org.apache.flink</groupId>
            <artifactId>flink-streaming-java_2.12</artifactId>
            <version>${flink.version}</version>
            <scope>${local.scope}</scope>
        </dependency>
        <dependency>
            <groupId>org.apache.flink</groupId>
            <artifactId>flink-clients_2.12</artifactId>
            <version>${flink.version}</version>
            <scope>${local.scope}</scope>
        </dependency>
        <dependency>
            <groupId>org.apache.flink</groupId>
            <artifactId>flink-runtime</artifactId>
            <version>${flink.version}</version>
            <scope>${local.scope}</scope>
        </dependency>
        <dependency>
            <groupId>org.apache.flink</groupId>
            <artifactId>flink-parquet_2.12</artifactId>
            <version>${flink.version}</version>
            <scope>${local.scope}</scope>
>>>>>>> ebcf6e7b
            <exclusions>
                <exclusion>
                    <groupId>org.apache.parquet</groupId>
                    <artifactId>parquet-hadoop</artifactId>
                </exclusion>
            </exclusions>
<<<<<<< HEAD
            &lt;!&ndash;<scope>provided</scope>&ndash;&gt;
        </dependency>-->
=======
        </dependency>
>>>>>>> ebcf6e7b

        <dependency>
            <groupId>org.apache.flink</groupId>
            <artifactId>flink-table</artifactId>
            <version>${flink.version}</version>
            <type>pom</type>
            <scope>${local.scope}</scope>
        </dependency>
        <dependency>
            <groupId>org.apache.flink</groupId>
            <artifactId>flink-table-api-scala_2.12</artifactId>
            <version>${flink.version}</version>
            <scope>${local.scope}</scope>
        </dependency>
        <dependency>
            <groupId>org.apache.flink</groupId>
            <artifactId>flink-table-planner_2.12</artifactId>
            <version>${flink.version}</version>
            <scope>${local.scope}</scope>
        </dependency>
        <dependency>
            <groupId>org.apache.flink</groupId>
            <artifactId>flink-connector-files</artifactId>
            <version>${flink.version}</version>
            <scope>${local.scope}</scope>
        </dependency>
        <dependency>
            <groupId>com.google.errorprone</groupId>
            <artifactId>error_prone_annotations</artifactId>
            <version>2.3.3</version>
        </dependency>
        <!--flink-->
        <dependency>
            <groupId>org.apache.flink</groupId>
            <artifactId>flink-table-common</artifactId>
            <version>${flink.version}</version>
            <scope>provided</scope>
        </dependency>
        <dependency>
            <groupId>org.apache.flink</groupId>
            <artifactId>flink-core</artifactId>
            <version>${flink.version}</version>
            <scope>provided</scope>
        </dependency>
        <dependency>
            <groupId>org.apache.flink</groupId>
            <artifactId>flink-streaming-java_2.12</artifactId>
            <version>${flink.version}</version>
            <scope>provided</scope>
        </dependency>
        <dependency>
            <groupId>org.apache.flink</groupId>
            <artifactId>flink-clients_2.12</artifactId>
            <version>${flink.version}</version>
<!--            <scope>provided</scope>-->
        </dependency>
        <dependency>
            <groupId>org.apache.flink</groupId>
            <artifactId>flink-runtime</artifactId>
            <version>${flink.version}</version>
            <scope>provided</scope>
        </dependency>
        <dependency>
            <groupId>org.apache.flink</groupId>
            <artifactId>flink-parquet_2.12</artifactId>
            <version>${flink.version}</version>
            <scope>provided</scope>
        </dependency>

        <!-- https://mvnrepository.com/artifact/mysql/mysql-connector-java -->
        <dependency>
            <groupId>mysql</groupId>
            <artifactId>mysql-connector-java</artifactId>
            <version>8.0.29</version>
        </dependency>
        <!-- https://mvnrepository.com/artifact/com.ververica/flink-sql-connector-mysql-cdc -->
        <dependency>
            <groupId>com.ververica</groupId>
            <artifactId>flink-sql-connector-mysql-cdc</artifactId>
            <version>2.2.0</version>
            <scope>provided</scope>
        </dependency>

        <dependency>
            <groupId>org.apache.flink</groupId>
            <artifactId>flink-table</artifactId>
            <version>${flink.version}</version>
            <type>pom</type>
            <scope>provided</scope>
        </dependency>
        <dependency>
            <groupId>org.apache.flink</groupId>
            <artifactId>flink-table-api-scala_2.12</artifactId>
            <version>${flink.version}</version>
            <scope>provided</scope>
        </dependency>
        <dependency>
            <groupId>org.apache.flink</groupId>
            <artifactId>flink-table-planner_2.12</artifactId>
            <version>${flink.version}</version>
            <scope>provided</scope>
        </dependency>
        <dependency>
            <groupId>org.apache.flink</groupId>
            <artifactId>flink-connector-files</artifactId>
            <version>${flink.version}</version>
<!--            <scope>provided</scope>-->
        </dependency>
        <dependency>
            <groupId>com.google.errorprone</groupId>
            <artifactId>error_prone_annotations</artifactId>
            <version>2.3.3</version>
        </dependency>



        <!-- scala deps -->
        <dependency>
            <groupId>org.scala-lang</groupId>
            <artifactId>scala-library</artifactId>
            <version>${scala.version}</version>
            <scope>${local.scope}</scope>

        </dependency>
        <dependency>
            <groupId>org.scala-lang</groupId>
            <artifactId>scala-compiler</artifactId>
            <version>${scala.version}</version>
            <scope>${local.scope}</scope>

        </dependency>
        <dependency>
            <groupId>org.scala-lang</groupId>
            <artifactId>scala-reflect</artifactId>
            <version>${scala.version}</version>
            <scope>${local.scope}</scope>
        </dependency>

        <!-- spark deps -->
        <dependency>
            <groupId>org.apache.spark</groupId>
            <artifactId>spark-core_${scala.binary.version}</artifactId>
            <version>${spark.version}</version>
<<<<<<< HEAD
            <scope>compile</scope>
            <!--            <exclusions>-->
            <!--                <exclusion>-->
            <!--                    <artifactId>scala-library</artifactId>-->
            <!--                    <groupId>org.scala-lang</groupId>-->
            <!--                </exclusion>-->
            <!--                <exclusion>-->
            <!--                    <artifactId>netty-all</artifactId>-->
            <!--                    <groupId>io.netty</groupId>-->
            <!--                </exclusion>-->
            <!--            </exclusions>-->
=======
            <scope>${local.scope}</scope>
>>>>>>> ebcf6e7b
        </dependency>

        <dependency>
            <groupId>org.apache.spark</groupId>
            <artifactId>spark-sql_${scala.binary.version}</artifactId>
            <version>${spark.version}</version>
<<<<<<< HEAD
            <scope>compile</scope>
            <exclusions>
                <exclusion>
                    <artifactId>parquet-jackson</artifactId>
                    <groupId>org.apache.parquet</groupId>
                </exclusion>
                <exclusion>
                    <artifactId>parquet-hadoop</artifactId>
                    <groupId>org.apache.parquet</groupId>
                </exclusion>
                <exclusion>
                    <artifactId>parquet-column</artifactId>
                    <groupId>org.apache.parquet</groupId>
                </exclusion>
            </exclusions>
=======
            <scope>${local.scope}</scope>
>>>>>>> ebcf6e7b
        </dependency>

        <dependency>
            <groupId>org.apache.spark</groupId>
            <artifactId>spark-catalyst_${scala.binary.version}</artifactId>
            <version>${spark.version}</version>
            <scope>compile</scope>
        </dependency>

        <dependency>
            <groupId>org.apache.spark</groupId>
            <artifactId>spark-streaming_${scala.binary.version}</artifactId>
            <version>${spark.version}</version>
            <scope>${local.scope}</scope>
        </dependency>

        <dependency>
            <groupId>io.netty</groupId>
            <artifactId>netty-all</artifactId>
            <version>4.1.47.Final</version>
            <scope>${local.scope}</scope>
        </dependency>

        <!--hive-->
        <dependency>
            <groupId>org.apache.spark</groupId>
            <artifactId>spark-hive_${scala.binary.version}</artifactId>
            <version>${spark.version}</version>
            <scope>${local.scope}</scope>
        </dependency>

        <dependency>
            <groupId>org.yaml</groupId>
            <artifactId>snakeyaml</artifactId>
            <version>1.30</version>
            <scope>${local.scope}</scope>
        </dependency>

        <!--      test deps        -->
        <dependency>
            <groupId>org.scalatest</groupId>
            <artifactId>scalatest_${scala.binary.version}</artifactId>
            <version>${scalatest.version}</version>
            <scope>test</scope>
        </dependency>

        <dependency>
            <groupId>org.pegdown</groupId>
            <artifactId>pegdown</artifactId>
            <version>1.6.0</version>
            <scope>test</scope>
        </dependency>

        <dependency>
            <groupId>com.vladsch.flexmark</groupId>
            <artifactId>flexmark-all</artifactId>
            <version>0.35.10</version>
            <scope>test</scope>
        </dependency>


        <dependency>
            <groupId>junit</groupId>
            <artifactId>junit</artifactId>
            <version>4.13.2</version>
            <scope>test</scope>
        </dependency>

        <dependency>
            <groupId>org.apache.spark</groupId>
            <artifactId>spark-sql_${scala.binary.version}</artifactId>
            <version>${spark.version}</version>
            <scope>test</scope>
            <classifier>tests</classifier>
        </dependency>

        <dependency>
            <groupId>org.apache.spark</groupId>
            <artifactId>spark-catalyst_${scala.binary.version}</artifactId>
            <version>${spark.version}</version>
            <scope>test</scope>
            <classifier>tests</classifier>
        </dependency>
        <dependency>
            <groupId>org.apache.spark</groupId>
            <artifactId>spark-core_${scala.binary.version}</artifactId>
            <version>${spark.version}</version>
            <scope>test</scope>
            <classifier>tests</classifier>
        </dependency>
        <dependency>
            <groupId>org.apache.spark</groupId>
            <artifactId>spark-hive_${scala.binary.version}</artifactId>
            <version>${spark.version}</version>
            <scope>test</scope>
            <classifier>tests</classifier>
        </dependency>

        <!--    &lt;!&ndash; https://mvnrepository.com/artifact/com.codahale.metrics/metrics-core &ndash;&gt;-->
        <dependency>
            <groupId>com.codahale.metrics</groupId>
            <artifactId>metrics-core</artifactId>
            <version>3.0.2</version>
            <scope>test</scope>
        </dependency>

        <!--fastjson-->
        <dependency>
            <groupId>com.alibaba</groupId>
            <artifactId>fastjson</artifactId>
            <version>1.2.83</version>
        </dependency>

<<<<<<< HEAD
        <dependency>
            <groupId>org.apache.commons</groupId>
            <artifactId>commons-lang3</artifactId>
            <version>3.8.1</version>
        </dependency>

        <dependency>
            <groupId>org.apache.parquet</groupId>
            <artifactId>parquet-hadoop</artifactId>
            <version>${parquet.version}</version>
        </dependency>
=======
>>>>>>> ebcf6e7b
        <dependency>
            <groupId>org.apache.commons</groupId>
            <artifactId>commons-lang3</artifactId>
            <version>3.8.1</version>
        </dependency>

<<<<<<< HEAD
        <dependency>
            <groupId>org.apache.parquet</groupId>
            <artifactId>parquet-encoding</artifactId>
            <version>${parquet.version}</version>
        </dependency>
        <dependency>
            <groupId>org.apache.parquet</groupId>
            <artifactId>parquet-column</artifactId>
            <version>${parquet.version}</version>
        </dependency>

        <dependency>
            <groupId>org.projectlombok</groupId>
            <artifactId>lombok</artifactId>
            <version>RELEASE</version>
            <scope>compile</scope>
        </dependency>
=======
>>>>>>> ebcf6e7b
    </dependencies>

    <build>
        <sourceDirectory>src/main/scala</sourceDirectory>
        <testSourceDirectory>src/test/scala</testSourceDirectory>
        <outputDirectory>target/scala-${scala.binary.version}/classes</outputDirectory>
        <testOutputDirectory>target/scala-${scala.binary.version}/test-classes</testOutputDirectory>
        <plugins>
            <plugin>
                <groupId>net.alchim31.maven</groupId>
                <artifactId>scala-maven-plugin</artifactId>
                <version>4.6.3</version>
                <executions>
                    <execution>
                        <id>scala-compile-first</id>
                        <phase>process-resources</phase>
                        <goals>
                            <goal>add-source</goal>
                            <goal>compile</goal>
                        </goals>
                    </execution>
                    <execution>
                        <id>scala-test-compile</id>
                        <phase>process-test-resources</phase>
                        <goals>
                            <goal>testCompile</goal>
                        </goals>
                    </execution>
                </executions>
            </plugin>
            <plugin>
                <groupId>org.apache.maven.plugins</groupId>
                <artifactId>maven-surefire-plugin</artifactId>
                <version>2.19</version>
                <configuration>
                    <skip>true</skip>
                </configuration>
            </plugin>
            <plugin>
                <groupId>org.scala-tools</groupId>
                <artifactId>maven-scala-plugin</artifactId>
                <version>2.15.2</version>
                <executions>
                    <execution>
                        <goals>
                            <goal>compile</goal>
                            <goal>testCompile</goal>
                        </goals>
                        <configuration>
                            <includes>**/*.scala</includes>
                        </configuration>
                    </execution>
                </executions>
            </plugin>

            <plugin>
                <groupId>org.apache.maven.plugins</groupId>
                <artifactId>maven-compiler-plugin</artifactId>
                <version>3.6.0</version>
                <configuration>
                    <source>8</source>
                    <target>8</target>
                </configuration>
            </plugin>
            <plugin>
                <groupId>org.apache.maven.plugins</groupId>
                <artifactId>maven-resources-plugin</artifactId>
                <version>2.3</version>
                <configuration>
                    <encoding>UTF-8</encoding>
                </configuration>
            </plugin>
            <plugin>
                <groupId>org.scalatest</groupId>
                <artifactId>scalatest-maven-plugin</artifactId>
                <version>2.0.2</version>
                <configuration>
                    <testFailureIgnore>true</testFailureIgnore>
                    <runpath>target/scala-2.12/classes,target/scala-2.12/test-classes</runpath>
                    <htmlreporters>${project.build.directory}/html/scalatest</htmlreporters>
                </configuration>
                <executions>
                    <execution>
                        <id>test</id>
                        <goals>
                            <goal>test</goal>
                        </goals>
                    </execution>
                </executions>
            </plugin>
<<<<<<< HEAD

            <plugin>
                <groupId>org.apache.maven.plugins</groupId>
                <artifactId>maven-assembly-plugin</artifactId>
                <version>3.0.0</version>
                <configuration>
                    <archive>
                        <manifest>
                            <mainClass></mainClass>
                        </manifest>
                    </archive>
                    <descriptorRefs>
                        <descriptorRef>jar-with-dependencies</descriptorRef>
                    </descriptorRefs>
                </configuration>
                <executions>
                    <execution>
                        <id>make-assembly</id> <!-- this is used for inheritance merges -->
                        <phase>package</phase> <!-- 指定在打包节点执行jar包合并操作 -->
                        <goals>
                            <goal>single</goal>
=======
            <plugin>
                <groupId>org.sonatype.plugins</groupId>
                <artifactId>nexus-staging-maven-plugin</artifactId>
                <version>1.6.7</version>
                <extensions>true</extensions>
                <configuration>
                    <serverId>ossrh</serverId>
                    <nexusUrl>https://s01.oss.sonatype.org/</nexusUrl>
                    <autoReleaseAfterClose>true</autoReleaseAfterClose>
                </configuration>
            </plugin>
            <plugin>
                <groupId>org.apache.maven.plugins</groupId>
                <artifactId>maven-source-plugin</artifactId>
                <version>2.2.1</version>
                <executions>
                    <execution>
                        <id>attach-sources</id>
                        <goals>
                            <goal>jar-no-fork</goal>
>>>>>>> ebcf6e7b
                        </goals>
                    </execution>
                </executions>
            </plugin>
<<<<<<< HEAD

            <plugin>
                <groupId>net.alchim31.maven</groupId>
                <artifactId>scala-maven-plugin</artifactId>
                <version>4.6.3</version>
                <executions>
                    <execution>
                        <id>scala-compile-first</id>
                        <phase>process-resources</phase>
                        <goals>
                            <goal>add-source</goal>
                            <goal>compile</goal>
                        </goals>
                    </execution>

                    <execution>
                        <phase>compile</phase>
                        <goals>
                            <goal>compile</goal>
                            <goal>testCompile</goal>
                        </goals>
                    </execution>
                </executions>
                <configuration>
                    <scalaVersion>${scala.version}</scalaVersion>
                </configuration>
            </plugin>

=======
            <plugin>
                <groupId>org.apache.maven.plugins</groupId>
                <artifactId>maven-gpg-plugin</artifactId>
                <version>1.5</version>
                <executions>
                    <execution>
                        <id>sign-artifacts</id>
                        <phase>verify</phase>
                        <goals>
                            <goal>sign</goal>
                        </goals>
                        <configuration>
                            <keyname>${gpg.keyname}</keyname>
                        </configuration>
                    </execution>
                </executions>
            </plugin>
            <!-- We must generate a -javadoc JAR file to publish on Maven Central -->
            <plugin>
                <groupId>org.apache.maven.plugins</groupId>
                <artifactId>maven-jar-plugin</artifactId>
                <executions>
                    <execution>
                        <id>empty-javadoc-jar</id>
                        <phase>package</phase>
                        <goals>
                            <goal>jar</goal>
                        </goals>
                        <configuration>
                            <classifier>javadoc</classifier>
                            <classesDirectory>${basedir}/javadoc</classesDirectory>
                        </configuration>
                    </execution>
                </executions>
            </plugin>
>>>>>>> ebcf6e7b
        </plugins>
    </build>

    <repositories>
        <repository>
            <id>aliyun-public</id>
            <name>Spring Milestones</name>
            <url>https://maven.aliyun.com/repository/public</url>
        </repository>
        <repository>
            <id>aliyun-spring</id>
            <name>Spring Milestones</name>
            <url>https://maven.aliyun.com/repository/spring</url>
        </repository>
        <repository>
            <id>aliyun-center</id>
            <name>Spring Milestones</name>
            <url>https://maven.aliyun.com/repository/central</url>
        </repository>

        <repository>
            <id>alimaven</id>
            <name>aliyun maven</name>
            <url>http://maven.aliyun.com/nexus/content/groups/public/</url>
            <releases>
                <enabled>true</enabled>
            </releases>
            <snapshots>
                <enabled>false</enabled>
            </snapshots>
        </repository>

    </repositories>

</project><|MERGE_RESOLUTION|>--- conflicted
+++ resolved
@@ -48,21 +48,11 @@
         <flink.version>1.14.3</flink.version>
         <hive.version>0.13.0</hive.version>
         <parquet.version>1.11.0</parquet.version>
-<<<<<<< HEAD
-        <postgresql.version>42.2.14</postgresql.version>
-        <fastjson.version>1.2.75</fastjson.version>
-        <log4j.version>2.17.2</log4j.version>
-        <local.scope>provided</local.scope>
-<!--
-        <spark.cassandra.connector.version>2.4.3</spark.cassandra.connector.version>
--->
-=======
         <postgresql.version>42.3.3</postgresql.version>
         <fastjson.version>1.2.75</fastjson.version>
         <log4j.version>2.17.2</log4j.version>
         <local.scope>provided</local.scope>
         <gpg.keyname>0xA66726C6</gpg.keyname>
->>>>>>> ebcf6e7b
     </properties>
 
     <distributionManagement>
@@ -87,10 +77,7 @@
             <groupId>org.slf4j</groupId>
             <artifactId>slf4j-simple</artifactId>
             <version>1.7.25</version>
-<<<<<<< HEAD
-=======
-            <scope>${local.scope}</scope>
->>>>>>> ebcf6e7b
+            <scope>${local.scope}</scope>
         </dependency>
         <dependency>
             <groupId>org.apache.logging.log4j</groupId>
@@ -103,12 +90,6 @@
             <version>${log4j.version}</version>
         </dependency>
 
-<<<<<<< HEAD
-     <!--   <dependency>
-            <groupId>com.datastax.spark</groupId>
-            <artifactId>spark-cassandra-connector_${scala.binary.version}</artifactId>
-            <version>${spark.cassandra.connector.version}</version>
-=======
         <dependency>
             <groupId>mysql</groupId>
             <artifactId>mysql-connector-java</artifactId>
@@ -157,19 +138,13 @@
             <artifactId>flink-parquet_2.12</artifactId>
             <version>${flink.version}</version>
             <scope>${local.scope}</scope>
->>>>>>> ebcf6e7b
             <exclusions>
                 <exclusion>
                     <groupId>org.apache.parquet</groupId>
                     <artifactId>parquet-hadoop</artifactId>
                 </exclusion>
             </exclusions>
-<<<<<<< HEAD
-            &lt;!&ndash;<scope>provided</scope>&ndash;&gt;
-        </dependency>-->
-=======
-        </dependency>
->>>>>>> ebcf6e7b
+        </dependency>
 
         <dependency>
             <groupId>org.apache.flink</groupId>
@@ -201,90 +176,6 @@
             <artifactId>error_prone_annotations</artifactId>
             <version>2.3.3</version>
         </dependency>
-        <!--flink-->
-        <dependency>
-            <groupId>org.apache.flink</groupId>
-            <artifactId>flink-table-common</artifactId>
-            <version>${flink.version}</version>
-            <scope>provided</scope>
-        </dependency>
-        <dependency>
-            <groupId>org.apache.flink</groupId>
-            <artifactId>flink-core</artifactId>
-            <version>${flink.version}</version>
-            <scope>provided</scope>
-        </dependency>
-        <dependency>
-            <groupId>org.apache.flink</groupId>
-            <artifactId>flink-streaming-java_2.12</artifactId>
-            <version>${flink.version}</version>
-            <scope>provided</scope>
-        </dependency>
-        <dependency>
-            <groupId>org.apache.flink</groupId>
-            <artifactId>flink-clients_2.12</artifactId>
-            <version>${flink.version}</version>
-<!--            <scope>provided</scope>-->
-        </dependency>
-        <dependency>
-            <groupId>org.apache.flink</groupId>
-            <artifactId>flink-runtime</artifactId>
-            <version>${flink.version}</version>
-            <scope>provided</scope>
-        </dependency>
-        <dependency>
-            <groupId>org.apache.flink</groupId>
-            <artifactId>flink-parquet_2.12</artifactId>
-            <version>${flink.version}</version>
-            <scope>provided</scope>
-        </dependency>
-
-        <!-- https://mvnrepository.com/artifact/mysql/mysql-connector-java -->
-        <dependency>
-            <groupId>mysql</groupId>
-            <artifactId>mysql-connector-java</artifactId>
-            <version>8.0.29</version>
-        </dependency>
-        <!-- https://mvnrepository.com/artifact/com.ververica/flink-sql-connector-mysql-cdc -->
-        <dependency>
-            <groupId>com.ververica</groupId>
-            <artifactId>flink-sql-connector-mysql-cdc</artifactId>
-            <version>2.2.0</version>
-            <scope>provided</scope>
-        </dependency>
-
-        <dependency>
-            <groupId>org.apache.flink</groupId>
-            <artifactId>flink-table</artifactId>
-            <version>${flink.version}</version>
-            <type>pom</type>
-            <scope>provided</scope>
-        </dependency>
-        <dependency>
-            <groupId>org.apache.flink</groupId>
-            <artifactId>flink-table-api-scala_2.12</artifactId>
-            <version>${flink.version}</version>
-            <scope>provided</scope>
-        </dependency>
-        <dependency>
-            <groupId>org.apache.flink</groupId>
-            <artifactId>flink-table-planner_2.12</artifactId>
-            <version>${flink.version}</version>
-            <scope>provided</scope>
-        </dependency>
-        <dependency>
-            <groupId>org.apache.flink</groupId>
-            <artifactId>flink-connector-files</artifactId>
-            <version>${flink.version}</version>
-<!--            <scope>provided</scope>-->
-        </dependency>
-        <dependency>
-            <groupId>com.google.errorprone</groupId>
-            <artifactId>error_prone_annotations</artifactId>
-            <version>2.3.3</version>
-        </dependency>
-
-
 
         <!-- scala deps -->
         <dependency>
@@ -313,53 +204,21 @@
             <groupId>org.apache.spark</groupId>
             <artifactId>spark-core_${scala.binary.version}</artifactId>
             <version>${spark.version}</version>
-<<<<<<< HEAD
-            <scope>compile</scope>
-            <!--            <exclusions>-->
-            <!--                <exclusion>-->
-            <!--                    <artifactId>scala-library</artifactId>-->
-            <!--                    <groupId>org.scala-lang</groupId>-->
-            <!--                </exclusion>-->
-            <!--                <exclusion>-->
-            <!--                    <artifactId>netty-all</artifactId>-->
-            <!--                    <groupId>io.netty</groupId>-->
-            <!--                </exclusion>-->
-            <!--            </exclusions>-->
-=======
-            <scope>${local.scope}</scope>
->>>>>>> ebcf6e7b
+            <scope>${local.scope}</scope>
         </dependency>
 
         <dependency>
             <groupId>org.apache.spark</groupId>
             <artifactId>spark-sql_${scala.binary.version}</artifactId>
             <version>${spark.version}</version>
-<<<<<<< HEAD
-            <scope>compile</scope>
-            <exclusions>
-                <exclusion>
-                    <artifactId>parquet-jackson</artifactId>
-                    <groupId>org.apache.parquet</groupId>
-                </exclusion>
-                <exclusion>
-                    <artifactId>parquet-hadoop</artifactId>
-                    <groupId>org.apache.parquet</groupId>
-                </exclusion>
-                <exclusion>
-                    <artifactId>parquet-column</artifactId>
-                    <groupId>org.apache.parquet</groupId>
-                </exclusion>
-            </exclusions>
-=======
-            <scope>${local.scope}</scope>
->>>>>>> ebcf6e7b
+            <scope>${local.scope}</scope>
         </dependency>
 
         <dependency>
             <groupId>org.apache.spark</groupId>
             <artifactId>spark-catalyst_${scala.binary.version}</artifactId>
             <version>${spark.version}</version>
-            <scope>compile</scope>
+            <scope>${local.scope}</scope>
         </dependency>
 
         <dependency>
@@ -466,46 +325,12 @@
             <version>1.2.83</version>
         </dependency>
 
-<<<<<<< HEAD
         <dependency>
             <groupId>org.apache.commons</groupId>
             <artifactId>commons-lang3</artifactId>
             <version>3.8.1</version>
         </dependency>
 
-        <dependency>
-            <groupId>org.apache.parquet</groupId>
-            <artifactId>parquet-hadoop</artifactId>
-            <version>${parquet.version}</version>
-        </dependency>
-=======
->>>>>>> ebcf6e7b
-        <dependency>
-            <groupId>org.apache.commons</groupId>
-            <artifactId>commons-lang3</artifactId>
-            <version>3.8.1</version>
-        </dependency>
-
-<<<<<<< HEAD
-        <dependency>
-            <groupId>org.apache.parquet</groupId>
-            <artifactId>parquet-encoding</artifactId>
-            <version>${parquet.version}</version>
-        </dependency>
-        <dependency>
-            <groupId>org.apache.parquet</groupId>
-            <artifactId>parquet-column</artifactId>
-            <version>${parquet.version}</version>
-        </dependency>
-
-        <dependency>
-            <groupId>org.projectlombok</groupId>
-            <artifactId>lombok</artifactId>
-            <version>RELEASE</version>
-            <scope>compile</scope>
-        </dependency>
-=======
->>>>>>> ebcf6e7b
     </dependencies>
 
     <build>
@@ -596,29 +421,6 @@
                     </execution>
                 </executions>
             </plugin>
-<<<<<<< HEAD
-
-            <plugin>
-                <groupId>org.apache.maven.plugins</groupId>
-                <artifactId>maven-assembly-plugin</artifactId>
-                <version>3.0.0</version>
-                <configuration>
-                    <archive>
-                        <manifest>
-                            <mainClass></mainClass>
-                        </manifest>
-                    </archive>
-                    <descriptorRefs>
-                        <descriptorRef>jar-with-dependencies</descriptorRef>
-                    </descriptorRefs>
-                </configuration>
-                <executions>
-                    <execution>
-                        <id>make-assembly</id> <!-- this is used for inheritance merges -->
-                        <phase>package</phase> <!-- 指定在打包节点执行jar包合并操作 -->
-                        <goals>
-                            <goal>single</goal>
-=======
             <plugin>
                 <groupId>org.sonatype.plugins</groupId>
                 <artifactId>nexus-staging-maven-plugin</artifactId>
@@ -639,41 +441,10 @@
                         <id>attach-sources</id>
                         <goals>
                             <goal>jar-no-fork</goal>
->>>>>>> ebcf6e7b
                         </goals>
                     </execution>
                 </executions>
             </plugin>
-<<<<<<< HEAD
-
-            <plugin>
-                <groupId>net.alchim31.maven</groupId>
-                <artifactId>scala-maven-plugin</artifactId>
-                <version>4.6.3</version>
-                <executions>
-                    <execution>
-                        <id>scala-compile-first</id>
-                        <phase>process-resources</phase>
-                        <goals>
-                            <goal>add-source</goal>
-                            <goal>compile</goal>
-                        </goals>
-                    </execution>
-
-                    <execution>
-                        <phase>compile</phase>
-                        <goals>
-                            <goal>compile</goal>
-                            <goal>testCompile</goal>
-                        </goals>
-                    </execution>
-                </executions>
-                <configuration>
-                    <scalaVersion>${scala.version}</scalaVersion>
-                </configuration>
-            </plugin>
-
-=======
             <plugin>
                 <groupId>org.apache.maven.plugins</groupId>
                 <artifactId>maven-gpg-plugin</artifactId>
@@ -709,7 +480,6 @@
                     </execution>
                 </executions>
             </plugin>
->>>>>>> ebcf6e7b
         </plugins>
     </build>
 
@@ -743,5 +513,4 @@
         </repository>
 
     </repositories>
-
 </project>