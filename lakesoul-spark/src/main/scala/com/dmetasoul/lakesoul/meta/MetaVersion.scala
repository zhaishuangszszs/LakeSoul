/*
 * Copyright [2022] [DMetaSoul Team]
 *
 * Licensed under the Apache License, Version 2.0 (the "License");
 * you may not use this file except in compliance with the License.
 * You may obtain a copy of the License at
 *
 *     http://www.apache.org/licenses/LICENSE-2.0
 *
 * Unless required by applicable law or agreed to in writing, software
 * distributed under the License is distributed on an "AS IS" BASIS,
 * WITHOUT WARRANTIES OR CONDITIONS OF ANY KIND, either express or implied.
 * See the License for the specific language governing permissions and
 * limitations under the License.
 */

package com.dmetasoul.lakesoul.meta

import com.alibaba.fastjson.JSONObject
import com.google.common.base.Splitter
import org.apache.spark.sql.lakesoul.catalog.LakeSoulCatalog
<<<<<<< HEAD
import org.apache.spark.sql.lakesoul.utils.{PartitionInfo, SparkUtil, TableInfo}

import java.util
=======
import org.apache.spark.sql.lakesoul.utils.{DataCommitInfo, DataFileInfo, PartitionInfo, SparkUtil, TableInfo}

import java.util
import java.util.UUID
>>>>>>> 49dcb25c
import scala.collection.JavaConverters._
import scala.collection.mutable.ArrayBuffer

object MetaVersion {

  val dbManager = new DBManager()

  def createNamespace(namespace: String): Unit = {
    dbManager.createNewNamespace(namespace, new JSONObject(), "")
  }

  def listNamespaces(): Array[String] = {
    dbManager.listNamespaces.asScala.toArray
  }

  def isTableExists(table_name: String): Boolean = {
    dbManager.isTableExists(table_name)
  }

  def isTableIdExists(table_name: String, table_id: String): Boolean = {
    dbManager.isTableIdExists(table_name, table_id)
  }

  def isNamespaceExists(table_namespace: String): Boolean = {
    dbManager.isNamespaceExists(table_namespace)
  }

<<<<<<< HEAD
  //check whether short_table_name exists, and return table path if exists
  def isShortTableNameExists(short_table_name: String): (Boolean, String) =
    isShortTableNameExists(short_table_name, LakeSoulCatalog.showCurrentNamespace().mkString("."))

  //check whether short_table_name exists, and return table path if exists
=======
  //check whether short_table_name exists, and return table path if exists
  def isShortTableNameExists(short_table_name: String): (Boolean, String) =
    isShortTableNameExists(short_table_name, LakeSoulCatalog.showCurrentNamespace().mkString("."))

  //check whether short_table_name exists, and return table path if exists
>>>>>>> 49dcb25c
  def isShortTableNameExists(short_table_name: String, table_namespace: String): (Boolean, String) = {
    val path = dbManager.getTablePathFromShortTableName(short_table_name, table_namespace)
    if (path == null) (false, null) else (true, path)
  }

  def getTablePathFromShortTableName(short_table_name: String): String =
    getTablePathFromShortTableName(short_table_name, LakeSoulCatalog.showCurrentNamespace().mkString("."))

  //get table path, if not exists, return "not found"
  def getTablePathFromShortTableName(short_table_name: String, table_namespace: String): String = {
    dbManager.getTablePathFromShortTableName(short_table_name, table_namespace)
  }

  def createNewTable(table_namespace: String,
                     table_path: String,
                     short_table_name: String,
                     table_id: String,
                     table_schema: String,
                     range_column: String,
                     hash_column: String,
                     configuration: Map[String, String],
                     bucket_num: Int): Unit = {

    val partitions = range_column + ";" + hash_column
    val json = new JSONObject()
    configuration.foreach(x => json.put(x._1, x._2))
    json.put("hashBucketNum", String.valueOf(bucket_num))
    dbManager.createNewTable(table_id, table_namespace, short_table_name, table_path, table_schema, json, partitions)
  }

  def listTables(): util.List[String] = {
    listTables(LakeSoulCatalog.showCurrentNamespace())
  }

  def listTables(namespace: Array[String]): util.List[String] = {
    dbManager.listTablePathsByNamespace(namespace.mkString("."))
  }

  def getTableInfo(table_path: String): TableInfo = {
    getTableInfo(LakeSoulCatalog.showCurrentNamespace().mkString("."), table_path)
  }

  def getTableInfo(namespace: String, table_path: String): TableInfo = {
    val path = SparkUtil.makeQualifiedPath(table_path).toString
    val info = dbManager.getTableInfoByPath(path)
    if (info == null) {
      return null
    }
    val short_table_name = info.getTableName
    val partitions = info.getPartitions
    val properties = info.getProperties.toString()

    import scala.util.parsing.json.JSON
    val configuration = JSON.parseFull(properties)
    val configurationMap = configuration match {
      case Some(map: collection.immutable.Map[String, String]) => map
    }

    // table may have no partition at all or only have range or hash partition
    val partitionCols = Splitter.on(';').split(partitions).asScala.toArray
    val (range_column, hash_column) = partitionCols match {
      case Array(range, hash) => (range, hash)
      case _ => ("", "")
    }
    val bucket_num = configurationMap.get("hashBucketNum") match {
      case Some(value) => value.toInt
      case _ => -1
    }
    TableInfo(
      namespace,
      Some(table_path),
      info.getTableId,
      info.getTableSchema,
      range_column,
      hash_column,
      bucket_num,
      configurationMap,
      if (short_table_name.equals("")) None else Some(short_table_name)
    )
  }

  def getSinglePartitionInfo(table_id: String, range_value: String, range_id: String): PartitionInfo = {
    val info = dbManager.getSinglePartitionInfo(table_id, range_value)
    PartitionInfo(
      table_id = info.getTableId,
      range_value = range_value,
      version = info.getVersion,
      read_files = info.getSnapshot.asScala.toArray,
      expression = info.getExpression,
      commit_op = info.getCommitOp
    )
  }

  def getSinglePartitionInfoForVersion(table_id: String, range_value: String, version: Int): Array[PartitionInfo] = {
    val partitionVersionBuffer = new ArrayBuffer[PartitionInfo]()
    val info = dbManager.getSinglePartitionInfo(table_id, range_value, version)
    partitionVersionBuffer += PartitionInfo(
      table_id = info.getTableId,
      range_value = range_value,
      version = info.getVersion,
      read_files = info.getSnapshot.asScala.toArray,
      expression = info.getExpression,
      commit_op = info.getCommitOp
    )
    partitionVersionBuffer.toArray

  }

  def getOnePartitionVersions(table_id: String, range_value: String): Array[PartitionInfo] = {
    val partitionVersionBuffer = new ArrayBuffer[PartitionInfo]()
    val res_itr = dbManager.getOnePartitionVersions(table_id, range_value).iterator()
    while (res_itr.hasNext) {
      val res = res_itr.next()
      partitionVersionBuffer += PartitionInfo(
        table_id = res.getTableId,
        range_value = res.getPartitionDesc,
        version = res.getVersion,
        expression = res.getExpression,
        commit_op = res.getCommitOp
      )
    }
    partitionVersionBuffer.toArray

  }

  def getLastedVersionUptoTime(table_id: String, range_value: String, utcMills: Long): Int = {
    dbManager.getLastedVersionUptoTime(table_id, range_value, utcMills)
  }
  /*
  if range_value is "", clean up all patitions;
  if not "" , just one partition
  */
  def cleanMetaUptoTime(table_id: String, range_value: String, utcMills: Long): List[String] = {
    dbManager.getDeleteFilePath(table_id, range_value, utcMills).asScala.toList
  }

  def getPartitionId(table_id: String, range_value: String): (Boolean, String) = {
    (false, "")
  }

  def getAllPartitionInfo(table_id: String): Array[PartitionInfo] = {
    val partitionVersionBuffer = new ArrayBuffer[PartitionInfo]()
    val res_itr = dbManager.getAllPartitionInfo(table_id).iterator()
    while (res_itr.hasNext) {
      val res = res_itr.next()
      partitionVersionBuffer += PartitionInfo(
        table_id = res.getTableId,
        range_value = res.getPartitionDesc,
        version = res.getVersion,
        read_files = res.getSnapshot.asScala.toArray,
        expression = res.getExpression,
        commit_op = res.getCommitOp
      )
    }
    partitionVersionBuffer.toArray
  }

  def rollbackPartitionInfoByVersion(table_id: String, range_value: String, toVersion: Int): Unit = {
    if (dbManager.rollbackPartitionByVersion(table_id, range_value, toVersion)) {
      println(range_value + " toVersion " + toVersion + " success")
    } else {
      println(range_value + " toVersion " + toVersion + " failed. Please check partition value or versionNum is right")
    }

  }

  def updateTableSchema(table_name: String,
                        table_id: String,
                        table_schema: String,
                        config: Map[String, String],
                        new_read_version: Int): Unit = {
    dbManager.updateTableSchema(table_id, table_schema)
  }

  def deleteTableInfo(table_name: String, table_id: String): Unit = {
    deleteTableInfo(table_name, table_id, LakeSoulCatalog.showCurrentNamespace().mkString("."))
  }

  def deleteTableInfo(table_name: String, table_id: String, table_namespace: String): Unit = {
    dbManager.deleteTableInfo(table_name, table_id, table_namespace)
  }

  def deletePartitionInfoByTableId(table_id: String): Unit = {
    dbManager.logicDeletePartitionInfoByTableId(table_id)
  }

  def deletePartitionInfoByRangeId(table_id: String, range_value: String, range_id: String): Unit = {
    dbManager.logicDeletePartitionInfoByRangeId(table_id, range_value)
  }

  def dropNamespaceByNamespace(namespace: String): Unit = {
    dbManager.deleteNamespace(namespace)
  }

  def dropPartitionInfoByTableId(table_id: String): Unit = {
    dbManager.deletePartitionInfoByTableId(table_id)
  }

  def dropPartitionInfoByRangeId(table_id: String, range_value: String): Unit = {
    dbManager.deletePartitionInfoByTableAndPartition(table_id, range_value)
  }

  def deleteShortTableName(short_table_name: String, table_name: String): Unit = {
    deleteShortTableName(short_table_name, table_name, LakeSoulCatalog.showCurrentNamespace().mkString("."))
  }

  def deleteShortTableName(short_table_name: String, table_name: String, table_namespace: String): Unit = {
    dbManager.deleteShortTableName(short_table_name, table_name, table_namespace)
  }

  def addShortTableName(short_table_name: String,
                        table_name: String): Unit = {
    dbManager.addShortTableName(short_table_name, table_name)
  }

  def updateTableShortName(table_name: String,
                           table_id: String,
                           short_table_name: String,
                           table_namespace: String): Unit = {
    dbManager.updateTableShortName(table_name, table_id, short_table_name, table_namespace)
  }

<<<<<<< HEAD
  def cleanMeta():Unit = {
=======
  def cleanMeta(): Unit = {
>>>>>>> 49dcb25c
    dbManager.cleanMeta()
  }

}
<|MERGE_RESOLUTION|>--- conflicted
+++ resolved
@@ -19,16 +19,10 @@
 import com.alibaba.fastjson.JSONObject
 import com.google.common.base.Splitter
 import org.apache.spark.sql.lakesoul.catalog.LakeSoulCatalog
-<<<<<<< HEAD
-import org.apache.spark.sql.lakesoul.utils.{PartitionInfo, SparkUtil, TableInfo}
-
-import java.util
-=======
 import org.apache.spark.sql.lakesoul.utils.{DataCommitInfo, DataFileInfo, PartitionInfo, SparkUtil, TableInfo}
 
 import java.util
 import java.util.UUID
->>>>>>> 49dcb25c
 import scala.collection.JavaConverters._
 import scala.collection.mutable.ArrayBuffer
 
@@ -56,19 +50,11 @@
     dbManager.isNamespaceExists(table_namespace)
   }
 
-<<<<<<< HEAD
   //check whether short_table_name exists, and return table path if exists
   def isShortTableNameExists(short_table_name: String): (Boolean, String) =
     isShortTableNameExists(short_table_name, LakeSoulCatalog.showCurrentNamespace().mkString("."))
 
   //check whether short_table_name exists, and return table path if exists
-=======
-  //check whether short_table_name exists, and return table path if exists
-  def isShortTableNameExists(short_table_name: String): (Boolean, String) =
-    isShortTableNameExists(short_table_name, LakeSoulCatalog.showCurrentNamespace().mkString("."))
-
-  //check whether short_table_name exists, and return table path if exists
->>>>>>> 49dcb25c
   def isShortTableNameExists(short_table_name: String, table_namespace: String): (Boolean, String) = {
     val path = dbManager.getTablePathFromShortTableName(short_table_name, table_namespace)
     if (path == null) (false, null) else (true, path)
@@ -291,11 +277,7 @@
     dbManager.updateTableShortName(table_name, table_id, short_table_name, table_namespace)
   }
 
-<<<<<<< HEAD
-  def cleanMeta():Unit = {
-=======
   def cleanMeta(): Unit = {
->>>>>>> 49dcb25c
     dbManager.cleanMeta()
   }
 
