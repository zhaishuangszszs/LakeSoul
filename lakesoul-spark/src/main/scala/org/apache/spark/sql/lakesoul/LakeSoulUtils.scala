/*
 * Copyright [2022] [DMetaSoul Team]
 *
 * Licensed under the Apache License, Version 2.0 (the "License");
 * you may not use this file except in compliance with the License.
 * You may obtain a copy of the License at
 *
 *     http://www.apache.org/licenses/LICENSE-2.0
 *
 * Unless required by applicable law or agreed to in writing, software
 * distributed under the License is distributed on an "AS IS" BASIS,
 * WITHOUT WARRANTIES OR CONDITIONS OF ANY KIND, either express or implied.
 * See the License for the specific language governing permissions and
 * limitations under the License.
 */

package org.apache.spark.sql.lakesoul

import org.apache.hadoop.fs.Path
import org.apache.spark.sql.catalyst.TableIdentifier
import org.apache.spark.sql.catalyst.analysis.{EliminateSubqueryAliases, NoSuchNamespaceException}
import org.apache.spark.sql.catalyst.catalog.CatalogTable
import org.apache.spark.sql.catalyst.expressions.{Expression, PredicateHelper, SubqueryExpression}
import org.apache.spark.sql.catalyst.planning.PhysicalOperation
import org.apache.spark.sql.catalyst.plans.logical.LogicalPlan
import org.apache.spark.sql.connector.catalog.Identifier
import org.apache.spark.sql.execution.datasources.LogicalRelation
import org.apache.spark.sql.execution.datasources.v2.merge.parquet.batch.merge_operator.MergeOperator
import org.apache.spark.sql.execution.datasources.v2.{DataSourceV2Relation, DataSourceV2ScanRelation}
import org.apache.spark.sql.lakesoul.catalog.{LakeSoulCatalog, LakeSoulTableV2}
import org.apache.spark.sql.lakesoul.exception.LakeSoulErrors
import org.apache.spark.sql.lakesoul.rules.LakeSoulRelation
import org.apache.spark.sql.lakesoul.sources.{LakeSoulBaseRelation, LakeSoulSourceUtils}
import org.apache.spark.sql.lakesoul.utils.{DataFileInfo, TableInfo}
import org.apache.spark.sql.{AnalysisException, SparkSession}
import org.apache.spark.util.Utils
import org.apache.spark.sql.sources.{EqualTo, Filter, Not}

object LakeSoulUtils extends PredicateHelper {

  val MERGE_OP_COL = "_lakesoul_merge_col_name_"
  val MERGE_OP = "_lakesoul_merge_op_"

  def executeWithoutQueryRewrite[T](sparkSession: SparkSession)(f: => T): Unit = {
    f
  }

  def getClass(className: String): Class[_] = {
    Class.forName(className, true, Utils.getContextOrSparkClassLoader)
  }

  /** return async class */
  def getAsyncClass(className: String): (Boolean, Class[_]) = {
    try {
      val cls = Class.forName(className, true, Utils.getContextOrSparkClassLoader)
      (true, cls)
    } catch {
      case e: ClassNotFoundException => (false, null)
      case e: Exception => throw e
    }
  }

  /** Check whether this table is a LakeSoulTableRel based on information from the Catalog. */
  def isLakeSoulTable(table: CatalogTable): Boolean = LakeSoulSourceUtils.isLakeSoulTable(table.provider)

  /**
    * Check whether the provided table name is a lakesoul table based on information from the Catalog.
    */
  def isLakeSoulTable(spark: SparkSession, tableName: TableIdentifier): Boolean = {
<<<<<<< HEAD
    val catalog = spark.sessionState.catalog
    val tableIsNotTemporaryTable = !catalog.isTempView(tableName)
    val tableExists =
      (tableName.database.isEmpty || catalog.databaseExists(tableName.database.get)) &&
        catalog.tableExists(tableName)
    tableIsNotTemporaryTable && tableExists && isLakeSoulTable(catalog.getTableMetadata(tableName))
=======
    if (spark.sessionState.catalog.isTemporaryTable(tableName)) {
      false
    } else spark.sessionState.catalogManager.currentCatalog match {
      case catalog: LakeSoulCatalog =>
        catalog
          .getTableLocation(
            Identifier.of(Array(
              tableName.database.getOrElse(LakeSoulCatalog.showCurrentNamespace()(0))),
              tableName.table))
          .isDefined
      case _ => false
    }
>>>>>>> 1780a4fc
  }

  /** Check if the provided path is the root or the children of a lakesoul table. */
  def isLakeSoulTable(spark: SparkSession, path: Path): Boolean = {
    findTableRootPath(spark, path).isDefined
  }

  def isLakeSoulTable(tablePath: String): Boolean = {
    val sparkSession = SparkSession.getActiveSession.getOrElse {
      throw new IllegalArgumentException("Could not find active SparkSession")
    }
    isLakeSoulTable(sparkSession, new Path(tablePath))
  }

  def findTableRootPath(spark: SparkSession, path: Path): Option[Path] = {
    var current_path = path
    while (current_path != null) {
      if (LakeSoulSourceUtils.isLakeSoulTableExists(current_path.toString)) {
        return Option(current_path)
      }
      current_path = current_path.getParent
    }
    None
  }

  /**
    * Partition the given condition into two sequence of conjunctive predicates:
    * - predicates that can be evaluated using metadata only.
    * - other predicates.
    */
  def splitMetadataAndDataPredicates(condition: Expression,
                                     partitionColumns: Seq[String],
                                     spark: SparkSession): (Seq[Expression], Seq[Expression]) = {
    splitConjunctivePredicates(condition).partition(
      isPredicateMetadataOnly(_, partitionColumns, spark))
  }

  def splitMetadataAndDataPredicates(conditions: Seq[Expression],
                                     partitionColumns: Seq[String],
                                     spark: SparkSession): (Seq[Expression], Seq[Expression]) = {
    conditions.partition(
      isPredicateMetadataOnly(_, partitionColumns, spark))
  }

  /**
    * Check if condition can be evaluated using only metadata. In LakeSoulTableRel, this means the condition
    * only references partition columns and involves no subquery.
    */
  def isPredicateMetadataOnly(condition: Expression,
                              partitionColumns: Seq[String],
                              spark: SparkSession): Boolean = {
    isPredicatePartitionColumnsOnly(condition, partitionColumns, spark) &&
      !containsSubquery(condition)
  }

  def isPredicatePartitionColumnsOnly(condition: Expression,
                                      partitionColumns: Seq[String],
                                      spark: SparkSession): Boolean = {
    val nameEquality = spark.sessionState.analyzer.resolver
    condition.references.forall { r =>
      partitionColumns.exists(nameEquality(r.name, _))
    }
  }


  def containsSubquery(condition: Expression): Boolean = {
    SubqueryExpression.hasSubquery(condition)
  }


  /**
    * Replace the file index in a logical plan and return the updated plan.
    * It's a common pattern that, in LakeSoulTableRel commands, we use data skipping to determine a subset of
    * files that can be affected by the command, so we replace the whole-table file index in the
    * original logical plan with a new index of potentially affected files, while everything else in
    * the original plan, e.g., resolved references, remain unchanged.
    *
    * @param target the logical plan in which we replace the file index
    */

  def replaceFileIndex(target: LogicalPlan,
                       files: Seq[DataFileInfo]): LogicalPlan = {
    target transform {
      case l@LogicalRelation(egbr: LakeSoulBaseRelation, _, _, _) =>
        l.copy(relation = egbr.copy(files = files)(egbr.sparkSession))
    }
  }

  def replaceFileIndexV2(target: LogicalPlan,
                         files: Seq[DataFileInfo]): LogicalPlan = {
    EliminateSubqueryAliases(target) match {
      case sr@DataSourceV2Relation(tbl: LakeSoulTableV2, _, _, _, _) =>
        sr.copy(table = tbl.copy(userDefinedFileIndex = Option(BatchDataSoulFileIndexV2(tbl.spark, tbl.snapshotManagement, files))))

      case _ => throw LakeSoulErrors.lakeSoulRelationIllegalException()
    }
  }


  /** Whether a path should be hidden for lakesoul-related file operations, such as cleanup. */
  def isHiddenDirectory(partitionColumnNames: Seq[String], pathName: String): Boolean = {
    // Names of the form partitionCol=[value] are partition directories, and should be
    // GCed even if they'd normally be hidden. The _db_index directory contains (bloom filter)
    // indexes and these must be GCed when the data they are tied to is GCed.
    (pathName.startsWith(".") || pathName.startsWith("_")) &&
      !partitionColumnNames.exists(c => pathName.startsWith(c ++ "="))
  }


}


/**
  * Extractor Object for pulling out the table scan of a LakeSoulTableRel. It could be a full scan
  * or a partial scan.
  */
object LakeSoulTableRel {
  def unapply(a: LogicalRelation): Option[LakeSoulBaseRelation] = a match {
    case LogicalRelation(epbr: LakeSoulBaseRelation, _, _, _) =>
      Some(epbr)
    case _ =>
      None
  }
}


/**
  * Extractor Object for pulling out the full table scan of a LakeSoul table.
  */
object LakeSoulFullTable {
  def unapply(a: LogicalPlan): Option[LakeSoulBaseRelation] = a match {
    case PhysicalOperation(_, filters, lr@LakeSoulTableRel(epbr: LakeSoulBaseRelation)) =>
      if (epbr.snapshotManagement.snapshot.isFirstCommit) return None
      if (filters.isEmpty) {
        Some(epbr)
      } else {
        throw new AnalysisException(
          s"Expect a full scan of LakeSoul sources, but found a partial scan. " +
            s"path:${epbr.snapshotManagement.table_path}")
      }
    // Convert V2 relations to V1 and perform the check
    case LakeSoulRelation(lr) => unapply(lr)
    case _ => None
  }
}


object LakeSoulTableRelationV2 {
  def unapply(plan: LogicalPlan): Option[LakeSoulTableV2] = plan match {
    case DataSourceV2Relation(table: LakeSoulTableV2, _, _, _, _) => Some(table)
    case DataSourceV2ScanRelation(DataSourceV2Relation(table: LakeSoulTableV2, _, _, _, _), _, _) => Some(table)
    case _ => None
  }
}

object LakeSoulTableV2ScanRelation {
  def unapply(plan: LogicalPlan): Option[DataSourceV2ScanRelation] = plan match {
    case dsv2@DataSourceV2Relation(t: LakeSoulTableV2, _, _, _, _) => Some( createScanRelation(t, dsv2))
    case _ => None
  }

  def createScanRelation(table: LakeSoulTableV2, v2Relation: DataSourceV2Relation): DataSourceV2ScanRelation = {
    DataSourceV2ScanRelation(
      v2Relation,
      table.newScanBuilder(v2Relation.options).build(),
      v2Relation.output)
  }
}

object LakeSoulTableProperties {

  val lakeSoulCDCChangePropKey = "lakesoul_cdc_change_column"

  val extraTblProps: Set[String] = Set(lakeSoulCDCChangePropKey)

  def isLakeSoulTableProperty(name: String): Boolean = {
    extraTblProps.contains(name)
  }
}

object LakeSoulTableForCdc {
  def getLakeSoulTableFilterForCDC(tif: TableInfo): Filter = {
    val name = getLakeSoulTableCdcColumnName(tif)
    Not(EqualTo(name.get, "delete"))
  }

  def isLakeSoulCdcTable(tif: TableInfo): Boolean = {
    tif.configuration.contains(LakeSoulTableProperties.lakeSoulCDCChangePropKey)
  }

  def getLakeSoulTableCdcColumnName(tif: TableInfo): Option[String] = {
    tif.configuration.get(LakeSoulTableProperties.lakeSoulCDCChangePropKey)
  }
}<|MERGE_RESOLUTION|>--- conflicted
+++ resolved
@@ -18,23 +18,22 @@
 
 import org.apache.hadoop.fs.Path
 import org.apache.spark.sql.catalyst.TableIdentifier
-import org.apache.spark.sql.catalyst.analysis.{EliminateSubqueryAliases, NoSuchNamespaceException}
+import org.apache.spark.sql.catalyst.analysis.EliminateSubqueryAliases
 import org.apache.spark.sql.catalyst.catalog.CatalogTable
 import org.apache.spark.sql.catalyst.expressions.{Expression, PredicateHelper, SubqueryExpression}
 import org.apache.spark.sql.catalyst.planning.PhysicalOperation
 import org.apache.spark.sql.catalyst.plans.logical.LogicalPlan
 import org.apache.spark.sql.connector.catalog.Identifier
 import org.apache.spark.sql.execution.datasources.LogicalRelation
-import org.apache.spark.sql.execution.datasources.v2.merge.parquet.batch.merge_operator.MergeOperator
 import org.apache.spark.sql.execution.datasources.v2.{DataSourceV2Relation, DataSourceV2ScanRelation}
 import org.apache.spark.sql.lakesoul.catalog.{LakeSoulCatalog, LakeSoulTableV2}
 import org.apache.spark.sql.lakesoul.exception.LakeSoulErrors
 import org.apache.spark.sql.lakesoul.rules.LakeSoulRelation
 import org.apache.spark.sql.lakesoul.sources.{LakeSoulBaseRelation, LakeSoulSourceUtils}
 import org.apache.spark.sql.lakesoul.utils.{DataFileInfo, TableInfo}
+import org.apache.spark.sql.sources.{EqualTo, Filter, Not}
 import org.apache.spark.sql.{AnalysisException, SparkSession}
 import org.apache.spark.util.Utils
-import org.apache.spark.sql.sources.{EqualTo, Filter, Not}
 
 object LakeSoulUtils extends PredicateHelper {
 
@@ -49,17 +48,6 @@
     Class.forName(className, true, Utils.getContextOrSparkClassLoader)
   }
 
-  /** return async class */
-  def getAsyncClass(className: String): (Boolean, Class[_]) = {
-    try {
-      val cls = Class.forName(className, true, Utils.getContextOrSparkClassLoader)
-      (true, cls)
-    } catch {
-      case e: ClassNotFoundException => (false, null)
-      case e: Exception => throw e
-    }
-  }
-
   /** Check whether this table is a LakeSoulTableRel based on information from the Catalog. */
   def isLakeSoulTable(table: CatalogTable): Boolean = LakeSoulSourceUtils.isLakeSoulTable(table.provider)
 
@@ -67,15 +55,7 @@
     * Check whether the provided table name is a lakesoul table based on information from the Catalog.
     */
   def isLakeSoulTable(spark: SparkSession, tableName: TableIdentifier): Boolean = {
-<<<<<<< HEAD
-    val catalog = spark.sessionState.catalog
-    val tableIsNotTemporaryTable = !catalog.isTempView(tableName)
-    val tableExists =
-      (tableName.database.isEmpty || catalog.databaseExists(tableName.database.get)) &&
-        catalog.tableExists(tableName)
-    tableIsNotTemporaryTable && tableExists && isLakeSoulTable(catalog.getTableMetadata(tableName))
-=======
-    if (spark.sessionState.catalog.isTemporaryTable(tableName)) {
+    if (spark.sessionState.catalog.isTempView(tableName)) {
       false
     } else spark.sessionState.catalogManager.currentCatalog match {
       case catalog: LakeSoulCatalog =>
@@ -87,7 +67,6 @@
           .isDefined
       case _ => false
     }
->>>>>>> 1780a4fc
   }
 
   /** Check if the provided path is the root or the children of a lakesoul table. */
