package org.apache.spark.sql.lakesoul

import com.dmetasoul.lakesoul.tables.LakeSoulTable
import org.apache.hadoop.fs.Path
import org.apache.spark.sql._
import org.apache.spark.sql.catalyst.TableIdentifier
import org.apache.spark.sql.connector.catalog.Identifier
import org.apache.spark.sql.connector.expressions.{FieldReference, IdentityTransform}
import org.apache.spark.sql.lakesoul.LakeSoulOptions.{READ_TYPE, ReadType}
import org.apache.spark.sql.lakesoul.catalog.LakeSoulCatalog
import org.apache.spark.sql.lakesoul.sources.{LakeSoulSQLConf, LakeSoulSourceUtils}
import org.apache.spark.sql.lakesoul.test.LakeSoulTestUtils
import org.apache.spark.sql.lakesoul.utils.{SparkUtil, TimestampFormatter}
import org.apache.spark.sql.streaming.Trigger
import org.apache.spark.sql.test.SharedSparkSession
import org.apache.spark.sql.types.StructType

import java.text.SimpleDateFormat
import java.util.TimeZone

class ReadSuite extends QueryTest
  with SharedSparkSession
  with LakeSoulTestUtils {

  import testImplicits._

  val format = "lakesoul"

  private implicit def toTableIdentifier(tableName: String): TableIdentifier = {
    spark.sessionState.sqlParser.parseTableIdentifier(tableName)
  }

  protected def getTablePath(tableName: String): String = {
    LakeSoulSourceUtils.getLakeSoulPathByTableIdentifier(
      TableIdentifier(tableName, Some("default"))).get
  }

  protected def getDefaultTablePath(tableName: String): String = {
    SparkUtil.getDefaultTablePath(TableIdentifier(tableName, Some("default"))).toString
  }

  protected def getPartitioningColumns(tableName: String): Seq[String] = {
    spark.sessionState.catalogManager.currentCatalog.asInstanceOf[LakeSoulCatalog]
      .loadTable(Identifier.of(Array("default"), tableName)).partitioning()
      .map(_.asInstanceOf[IdentityTransform].ref.asInstanceOf[FieldReference].fieldNames()(0))
  }

  protected def getSchema(tableName: String): StructType = {
    spark.sessionState.catalogManager.currentCatalog.asInstanceOf[LakeSoulCatalog]
      .loadTable(Identifier.of(Array("default"), tableName)).schema()
  }

  protected def getSnapshotManagement(path: Path): SnapshotManagement = {
    SnapshotManagement(path)
  }

  test("test snapshot read with OnePartition") {
    withTable("tt") {
      withTempDir(dir => {
        val tablePath = SparkUtil.makeQualifiedTablePath(new Path(dir.getCanonicalPath)).toString
        Seq(("range1", "hash1-1", "insert"), ("range2", "hash2-1", "insert"))
          .toDF("range", "hash", "op")
          .write
          .mode("append")
          .format("lakesoul")
          .option(LakeSoulOptions.RANGE_PARTITIONS, "range")
          .option(LakeSoulOptions.HASH_PARTITIONS, "hash")
          .option(LakeSoulOptions.HASH_BUCKET_NUM, "2")
          .partitionBy("range")
          .save(tablePath)
        val lake = LakeSoulTable.forPath(tablePath)
        val tableForUpsert = Seq(("range1", "hash1-1", "delete"), ("range1", "hash1-5", "insert"),
          ("range2", "hash2-1", "delete"), ("range2", "hash2-5", "insert"))
          .toDF("range", "hash", "op")
        Thread.sleep(2000)
        lake.upsert(tableForUpsert)
        val tableForUpsert1 = Seq(("range1", "hash1-2", "update"), ("range2", "hash2-2", "update"))
          .toDF("range", "hash", "op")
        Thread.sleep(2000)
        lake.upsert(tableForUpsert1)
        Thread.sleep(1000)
        val timeA = System.currentTimeMillis()
        Thread.sleep(1000)
        val tableForUpsert2 = Seq(("range1", "hash1-3", "insert"), ("range2", "hash2-3", "insert"))
          .toDF("range", "hash", "op")
        lake.upsert(tableForUpsert2)
        val versionA: String = new SimpleDateFormat("yyyy-MM-dd HH:mm:ss").format(timeA)
        // Processing time zone time difference between docker and local
        val currentTime = TimestampFormatter.apply(TimeZone.getTimeZone("GMT-16")).parse(versionA)
        val currentVersion = new SimpleDateFormat("yyyy-MM-dd HH:mm:ss").format(currentTime / 1000)
        val parDesc = "range=range1"
        // snapshot startVersion default to 0
        val lake1 = LakeSoulTable.forPath(tablePath, parDesc, currentVersion, ReadType.SNAPSHOT_READ)
        val data1 = lake1.toDF.select("range", "hash", "op")
        val lake2 = spark.read.format("lakesoul")
          .option(LakeSoulOptions.PARTITION_DESC, parDesc)
          .option(LakeSoulOptions.READ_END_TIME, currentVersion)
          .option(LakeSoulOptions.READ_TYPE, ReadType.SNAPSHOT_READ)
          .load(tablePath)
        val data2 = lake2.toDF.select("range", "hash", "op")
        lake2.createTempView("testView")
        val data3 = sql(s"select range,hash,op from testView where op='delete'")
        checkAnswer(data1, Seq(("range1", "hash1-1", "delete"), ("range1", "hash1-2", "update"), ("range1", "hash1-5", "insert")).toDF("range", "hash", "op"))
        checkAnswer(data2, Seq(("range1", "hash1-1", "delete"), ("range1", "hash1-2", "update"), ("range1", "hash1-5", "insert")).toDF("range", "hash", "op"))
        checkAnswer(data3, Seq(("range1", "hash1-1", "delete")).toDF("range", "hash", "op"))
      })
    }
  }

  test("test snapshot read with MultiPartition") {
    withTable("tt") {
      withTempDir(dir => {
        val tablePath = SparkUtil.makeQualifiedTablePath(new Path(dir.getCanonicalPath)).toString
        Seq((1, "range1", "hash1-1", "insert"), (2, "range2", "hash2-1", "insert"))
          .toDF("id", "range", "hash", "op")
          .write
          .mode("overwrite")
          .format("lakesoul")
          .option(LakeSoulOptions.RANGE_PARTITIONS, "range,op")
          .option(LakeSoulOptions.HASH_PARTITIONS, "hash")
          .option(LakeSoulOptions.HASH_BUCKET_NUM, "2")
          .save(tablePath)
        val lake = LakeSoulTable.forPath(tablePath)
        val tableForUpsert = Seq((3, "range1", "hash1-2", "update"), (4, "range1", "hash1-5", "insert"), (5, "range2", "hash2-2", "insert"), (6, "range2", "hash2-5", "insert"))
          .toDF("id", "range", "hash", "op")
        Thread.sleep(2000)
        lake.upsert(tableForUpsert)
        val tableForUpsert1 = Seq((7, "range1", "hash1-1", "delete"), (8, "range2", "hash2-10", "delete"))
          .toDF("id", "range", "hash", "op")
        Thread.sleep(2000)
        val timeA = System.currentTimeMillis()
        lake.upsert(tableForUpsert1)
        val tableForUpsert2 = Seq((9, "range1", "hash1-13", "insert"), (10, "range2", "hash2-13", "update"))
          .toDF("id", "range", "hash", "op")
        Thread.sleep(2000)
        lake.upsert(tableForUpsert2)
        val tableForUpsert3 = Seq((11, "range1", "hash1-15", "insert"), (12, "range2", "hash2-15", "update"))
          .toDF("id", "range", "hash", "op")
        Thread.sleep(2000)
        lake.upsert(tableForUpsert3)
        Thread.sleep(1000)
        val versionA: String = new SimpleDateFormat("yyyy-MM-dd HH:mm:ss").format(timeA)
        // Processing time zone time difference between docker and local
        val currentTime = TimestampFormatter.apply(TimeZone.getTimeZone("GMT-16")).parse(versionA)
        val currentVersion = new SimpleDateFormat("yyyy-MM-dd HH:mm:ss").format(currentTime / 1000)
        // snapshot startVersion default to 0
        val lake2 = spark.read.format("lakesoul")
          .option(LakeSoulOptions.PARTITION_DESC, "op=insert,range=range1")
          .option(LakeSoulOptions.READ_END_TIME, currentVersion)
          .option(LakeSoulOptions.READ_TYPE, ReadType.SNAPSHOT_READ)
          .load(tablePath)
        val data2 = lake2.toDF.select("id", "range", "hash", "op")
        lake2.createTempView("testView")
        val data3 = sql(s"select id,range,hash,op from testView where hash='hash1-5'")
        checkAnswer(data2, Seq((1, "range1", "hash1-1", "insert"), (4, "range1", "hash1-5", "insert")).toDF("id", "range", "hash", "op"))
        checkAnswer(data3, Seq((4, "range1", "hash1-5", "insert")).toDF("id", "range", "hash", "op"))
      })
    }
  }

  test("test incremental read with OnePartition") {
    withTable("tt") {
      withTempDir(dir => {
        val tablePath = SparkUtil.makeQualifiedTablePath(new Path(dir.getCanonicalPath)).toString
        withSQLConf(
          LakeSoulSQLConf.BUCKET_SCAN_MULTI_PARTITION_ENABLE.key -> "true") {
          Seq(("range1", "hash1-1", "insert"), ("range2", "hash2-1", "insert"))
            .toDF("range", "hash", "op")
            .write
            .mode("append")
            .format("lakesoul")
            .option(LakeSoulOptions.RANGE_PARTITIONS, "range")
            .option(LakeSoulOptions.HASH_PARTITIONS, "hash")
            .option(LakeSoulOptions.HASH_BUCKET_NUM, "2")
            .partitionBy("range")
            .save(tablePath)
          val lake = LakeSoulTable.forPath(tablePath)
          val tableForUpsert = Seq(("range1", "hash1-2", "update"), ("range1", "hash1-5", "insert"), ("range2", "hash2-2", "insert"), ("range2", "hash2-5", "insert"))
            .toDF("range", "hash", "op")
          Thread.sleep(2000)
          lake.upsert(tableForUpsert)
          val tableForUpsert1 = Seq(("range1", "hash1-1", "delete"), ("range2", "hash2-10", "delete"))
            .toDF("range", "hash", "op")
          Thread.sleep(2000)
          val timeB = System.currentTimeMillis()
          lake.upsert(tableForUpsert1)
          val tableForUpsert2 = Seq(("range1", "hash1-13", "insert"), ("range2", "hash2-13", "update"))
            .toDF("range", "hash", "op")
          Thread.sleep(3000)
          lake.upsert(tableForUpsert2)
          val tableForUpsert3 = Seq(("range1", "hash1-15", "insert"), ("range2", "hash2-15", "update"))
            .toDF("range", "hash", "op")
          lake.upsert(tableForUpsert3)
          Thread.sleep(1000)
          val timeC = System.currentTimeMillis()
          val versionB: String = new SimpleDateFormat("yyyy-MM-dd HH:mm:ss").format(timeB)
          val versionC: String = new SimpleDateFormat("yyyy-MM-dd HH:mm:ss").format(timeC)
          // Processing time zone time difference between docker and local
          val currentTime = TimestampFormatter.apply(TimeZone.getTimeZone("GMT-16")).parse(versionB)
          val endTime = TimestampFormatter.apply(TimeZone.getTimeZone("GMT-16")).parse(versionC)
          val currentVersion = new SimpleDateFormat("yyyy-MM-dd HH:mm:ss").format(currentTime / 1000)
          val endVersion = new SimpleDateFormat("yyyy-MM-dd HH:mm:ss").format(endTime / 1000)
          val parDesc = "range=range1"
          val lake1 = LakeSoulTable.forPath(tablePath, parDesc, currentVersion, endVersion, ReadType.INCREMENTAL_READ)
          val data1 = lake1.toDF.select("range", "hash", "op")
          val lake2 = spark.read.format("lakesoul")
            .option(LakeSoulOptions.PARTITION_DESC, parDesc)
            .option(LakeSoulOptions.READ_START_TIME, currentVersion)
            .option(LakeSoulOptions.READ_END_TIME, endVersion)
            .option(LakeSoulOptions.READ_TYPE, ReadType.INCREMENTAL_READ)
            .load(tablePath)
          val data2 = lake2.toDF.select("range", "hash", "op")
          lake2.createTempView("testView")
          val data3 = sql(s"select range,hash,op from testView where op='delete'")
          checkAnswer(data1, Seq(("range1", "hash1-1", "delete"),
            ("range1", "hash1-13", "insert"), ("range1", "hash1-15", "insert")).toDF("range", "hash", "op"))
          checkAnswer(data2, Seq(("range1", "hash1-1", "delete"),
            ("range1", "hash1-13", "insert"), ("range1", "hash1-15", "insert")).toDF("range", "hash", "op"))
          checkAnswer(data3, Seq(("range1", "hash1-1", "delete")).toDF("range", "hash", "op"))
        }
      })
    }
  }

  test("test incremental read with MultiPartition") {
    withTable("tt") {
      withTempDir(dir => {
        val tablePath = SparkUtil.makeQualifiedTablePath(new Path(dir.getCanonicalPath)).toString
        Seq((1, "range1", "hash1-1", "insert"), (2, "range2", "hash2-1", "insert"))
          .toDF("id", "range", "hash", "op")
          .write
          .mode("overwrite")
          .format("lakesoul")
          .option(LakeSoulOptions.RANGE_PARTITIONS, "range,op")
          .option(LakeSoulOptions.HASH_PARTITIONS, "hash")
          .option(LakeSoulOptions.HASH_BUCKET_NUM, "2")
          .save(tablePath)
        val lake = LakeSoulTable.forPath(tablePath)
        val tableForUpsert = Seq((3, "range1", "hash1-2", "update"), (4, "range1", "hash1-5", "insert"), (5, "range2", "hash2-2", "insert"), (6, "range2", "hash2-5", "insert"))
          .toDF("id", "range", "hash", "op")
        Thread.sleep(2000)
        lake.upsert(tableForUpsert)
        val tableForUpsert1 = Seq((7, "range1", "hash1-1", "delete"), (8, "range2", "hash2-10", "delete"))
          .toDF("id", "range", "hash", "op")
        Thread.sleep(2000)
        val timeB = System.currentTimeMillis()
        lake.upsert(tableForUpsert1)
        val tableForUpsert2 = Seq((9, "range1", "hash1-13", "insert"), (10, "range2", "hash2-13", "update"))
          .toDF("id", "range", "hash", "op")
        Thread.sleep(2000)
        lake.upsert(tableForUpsert2)
        val tableForUpsert3 = Seq((11, "range1", "hash1-15", "insert"), (12, "range2", "hash2-15", "update"))
          .toDF("id", "range", "hash", "op")
        Thread.sleep(2000)
        val timeC = System.currentTimeMillis()
        lake.upsert(tableForUpsert3)
        Thread.sleep(1000)
        val versionB: String = new SimpleDateFormat("yyyy-MM-dd HH:mm:ss").format(timeB)
        val versionC: String = new SimpleDateFormat("yyyy-MM-dd HH:mm:ss").format(timeC)
        // Processing time zone time difference between docker and local
        val currentTime = TimestampFormatter.apply(TimeZone.getTimeZone("GMT-16")).parse(versionB)
        val endTime = TimestampFormatter.apply(TimeZone.getTimeZone("GMT-16")).parse(versionC)
        val currentVersion = new SimpleDateFormat("yyyy-MM-dd HH:mm:ss").format(currentTime / 1000)
        val endVersion = new SimpleDateFormat("yyyy-MM-dd HH:mm:ss").format(endTime / 1000)
        val lake2 = spark.read.format("lakesoul")
          .option(LakeSoulOptions.PARTITION_DESC, "op=delete,range=range1")
          .option(LakeSoulOptions.READ_START_TIME, currentVersion)
          .option(LakeSoulOptions.READ_END_TIME, endVersion)
          .option(LakeSoulOptions.READ_TYPE, ReadType.INCREMENTAL_READ)
          .load(tablePath)
        val data2 = lake2.toDF.select("id", "range", "hash", "op")
        checkAnswer(data2, Seq((7, "range1", "hash1-1", "delete")).toDF("id", "range", "hash", "op"))
      })
    }
  }

  class CreateStreamReadTableWithOnePartition extends Thread {
    override def run(): Unit = {
      withTable("tt") {
        withTempDir(dir => {
          val tablePath = SparkUtil.makeQualifiedTablePath(new Path(dir.getCanonicalPath)).toString
<<<<<<< HEAD
          withSQLConf(
            LakeSoulSQLConf.BUCKET_SCAN_MULTI_PARTITION_ENABLE.key -> "true") {
            Seq((1, "range1", "hash1-1", "insert"), (2, "range2", "hash2-1", "insert"))
              .toDF("id", "range", "hash", "op")
              .write
              .mode("append")
              .format("lakesoul")
              .option(LakeSoulOptions.RANGE_PARTITIONS, "range")
              .option(LakeSoulOptions.HASH_PARTITIONS, "hash")
              .option(LakeSoulOptions.HASH_BUCKET_NUM, "2")
              .partitionBy("range")
              .save(tablePath)
            val lake = LakeSoulTable.forPath(tablePath)
            val tableForUpsert = Seq((3, "range1", "hash1-2", "update"), (4, "range1", "hash1-5", "insert"), (5, "range2", "hash2-2", "insert"), (6, "range2", "hash2-5", "insert"))
              .toDF("id", "range", "hash", "op")
            Thread.sleep(3000)
            lake.upsert(tableForUpsert)
            val time = System.currentTimeMillis()
            val testStreamRead = new TestStreamRead
            testStreamRead.setTablePath(tablePath,time)
            testStreamRead.start()
            val tableForUpsert1 = Seq((7, "range1", "hash1-1", "delete"), (8, "range2", "hash2-10", "delete"))
              .toDF("id", "range", "hash", "op")
            lake.upsert(tableForUpsert1)
            val tableForUpsert2 = Seq((9, "range1", "hash1-13", "insert"), (10, "range2", "hash2-13", "update"))
              .toDF("id", "range", "hash", "op")
            Thread.sleep(3000)
            lake.upsert(tableForUpsert2)
            Thread.sleep(3000)
          }
=======
          Seq((1, "range1", "hash1-1", "insert"), (2, "range2", "hash2-1", "insert"))
            .toDF("id", "range", "hash", "op")
            .write
            .mode("append")
            .format("lakesoul")
            .option(LakeSoulOptions.RANGE_PARTITIONS, "range")
            .option(LakeSoulOptions.HASH_PARTITIONS, "hash")
            .option(LakeSoulOptions.HASH_BUCKET_NUM, "2")
            .save(tablePath)
          val time = System.currentTimeMillis()
          val lake = LakeSoulTable.forPath(tablePath)
          val tableForUpsert = Seq((3, "range1", "hash1-2", "update"), (4, "range1", "hash1-5", "insert"), (5, "range2", "hash2-2", "insert"), (6, "range2", "hash2-5", "insert"))
            .toDF("id", "range", "hash", "op")
          Thread.sleep(2000)
          lake.upsert(tableForUpsert)
          val testStreamRead = new TestStreamRead
          testStreamRead.setTablePath(tablePath, time, true)
          testStreamRead.start()
          val tableForUpsert1 = Seq((7, "range1", "hash1-1", "delete"), (8, "range2", "hash2-10", "delete"))
            .toDF("id", "range", "hash", "op")
          Thread.sleep(2000)
          lake.upsert(tableForUpsert1)
          val tableForUpsert2 = Seq((9, "range1", "hash1-13", "insert"), (10, "range2", "hash2-13", "update"))
            .toDF("id", "range", "hash", "op")
          Thread.sleep(2000)
          lake.upsert(tableForUpsert2)
          Thread.sleep(2000)
        })
      }
    }
  }

  class CreateStreamReadTableWithMultiPartition extends Thread {
    override def run(): Unit = {
      withTable("tt") {
        withTempDir(dir => {
          val tablePath = SparkUtil.makeQualifiedTablePath(new Path(dir.getCanonicalPath)).toString
          Seq((1, "range1", "hash1-1", "insert"), (2, "range2", "hash2-1", "insert"))
            .toDF("id", "range", "hash", "op")
            .write
            .mode("append")
            .format("lakesoul")
            .option(LakeSoulOptions.RANGE_PARTITIONS, "range,op")
            .option(LakeSoulOptions.HASH_PARTITIONS, "hash")
            .option(LakeSoulOptions.HASH_BUCKET_NUM, "2")
            .save(tablePath)
          val time = System.currentTimeMillis()
          val lake = LakeSoulTable.forPath(tablePath)
          val tableForUpsert = Seq((3, "range1", "hash1-2", "update"), (4, "range1", "hash1-5", "insert"), (5, "range2", "hash2-2", "insert"), (6, "range2", "hash2-5", "insert"))
            .toDF("id", "range", "hash", "op")
          Thread.sleep(2000)
          lake.upsert(tableForUpsert)
          val testStreamRead = new TestStreamRead
          testStreamRead.setTablePath(tablePath, time, false)
          testStreamRead.start()
          val tableForUpsert1 = Seq((7, "range1", "hash1-1", "delete"), (8, "range2", "hash2-10", "delete"))
            .toDF("id", "range", "hash", "op")
          Thread.sleep(2000)
          lake.upsert(tableForUpsert1)
          val tableForUpsert2 = Seq((9, "range1", "hash1-13", "insert"), (10, "range2", "hash2-13", "update"))
            .toDF("id", "range", "hash", "op")
          Thread.sleep(2000)
          lake.upsert(tableForUpsert2)
          Thread.sleep(2000)
>>>>>>> 5243d038
        })
      }
    }
  }

  class TestStreamRead extends Thread {
    private var tablePath: String = ""
    private var startTime: Long = 0
    private var isOnePartition: Boolean = true

    def setTablePath(path: String, startTime: Long, isOnePartition: Boolean): Unit = {
      this.tablePath = path
      this.startTime = startTime
      this.isOnePartition = isOnePartition
    }

    override def run(): Unit = {
      val versionB: String = new SimpleDateFormat("yyyy-MM-dd HH:mm:ss").format(startTime)
      // Processing time zone time difference between docker and local
      val currentTime = TimestampFormatter.apply(TimeZone.getTimeZone("GMT-16")).parse(versionB)
      val currentVersion = new SimpleDateFormat("yyyy-MM-dd HH:mm:ss").format(currentTime / 1000)
<<<<<<< HEAD
      val parDesc = "range=range1"
      var count = 0
=======
      val parDesc = if (isOnePartition) "range=range1" else "op=insert,range=range1"
      var batch = 0
>>>>>>> 5243d038
      val query = spark.readStream.format("lakesoul")
        .option(LakeSoulOptions.PARTITION_DESC, parDesc)
        .option(LakeSoulOptions.READ_START_TIME, currentVersion)
        .option(LakeSoulOptions.READ_TYPE, ReadType.INCREMENTAL_READ)
        .load(tablePath)
      query
        .writeStream.foreachBatch { (query: DataFrame, _: Long) => {
        batch += 1
        val data = query.select("id", "range", "hash", "op")
        if (isOnePartition) {
          if (batch == 2) {
            checkAnswer(data, Seq((3, "range1", "hash1-2", "update"), (4, "range1", "hash1-5", "insert")).toDF("id", "range", "hash", "op"))
          } else if (batch == 1) {
            checkAnswer(data, Seq((1, "range1", "hash1-1", "insert")).toDF("id", "range", "hash", "op"))
          }
        } else {
          if (batch == 1) {
            checkAnswer(data, Seq((1, "range1", "hash1-1", "insert")).toDF("id", "range", "hash", "op"))
          } else if (batch == 2) {
            checkAnswer(data, Seq((4, "range1", "hash1-5", "insert")).toDF("id", "range", "hash", "op"))
          }
        }
      }
      }
        .trigger(Trigger.ProcessingTime(2000))
        .start()
        .awaitTermination()
    }
  }

  test("test stream read with OnePartition") {
    new Thread(new CreateStreamReadTableWithOnePartition).run()
  }

  test("test stream read with MultiPartition") {
    new Thread(new CreateStreamReadTableWithMultiPartition).run()
  }
}<|MERGE_RESOLUTION|>--- conflicted
+++ resolved
@@ -279,38 +279,6 @@
       withTable("tt") {
         withTempDir(dir => {
           val tablePath = SparkUtil.makeQualifiedTablePath(new Path(dir.getCanonicalPath)).toString
-<<<<<<< HEAD
-          withSQLConf(
-            LakeSoulSQLConf.BUCKET_SCAN_MULTI_PARTITION_ENABLE.key -> "true") {
-            Seq((1, "range1", "hash1-1", "insert"), (2, "range2", "hash2-1", "insert"))
-              .toDF("id", "range", "hash", "op")
-              .write
-              .mode("append")
-              .format("lakesoul")
-              .option(LakeSoulOptions.RANGE_PARTITIONS, "range")
-              .option(LakeSoulOptions.HASH_PARTITIONS, "hash")
-              .option(LakeSoulOptions.HASH_BUCKET_NUM, "2")
-              .partitionBy("range")
-              .save(tablePath)
-            val lake = LakeSoulTable.forPath(tablePath)
-            val tableForUpsert = Seq((3, "range1", "hash1-2", "update"), (4, "range1", "hash1-5", "insert"), (5, "range2", "hash2-2", "insert"), (6, "range2", "hash2-5", "insert"))
-              .toDF("id", "range", "hash", "op")
-            Thread.sleep(3000)
-            lake.upsert(tableForUpsert)
-            val time = System.currentTimeMillis()
-            val testStreamRead = new TestStreamRead
-            testStreamRead.setTablePath(tablePath,time)
-            testStreamRead.start()
-            val tableForUpsert1 = Seq((7, "range1", "hash1-1", "delete"), (8, "range2", "hash2-10", "delete"))
-              .toDF("id", "range", "hash", "op")
-            lake.upsert(tableForUpsert1)
-            val tableForUpsert2 = Seq((9, "range1", "hash1-13", "insert"), (10, "range2", "hash2-13", "update"))
-              .toDF("id", "range", "hash", "op")
-            Thread.sleep(3000)
-            lake.upsert(tableForUpsert2)
-            Thread.sleep(3000)
-          }
-=======
           Seq((1, "range1", "hash1-1", "insert"), (2, "range2", "hash2-1", "insert"))
             .toDF("id", "range", "hash", "op")
             .write
@@ -375,7 +343,6 @@
           Thread.sleep(2000)
           lake.upsert(tableForUpsert2)
           Thread.sleep(2000)
->>>>>>> 5243d038
         })
       }
     }
@@ -397,13 +364,8 @@
       // Processing time zone time difference between docker and local
       val currentTime = TimestampFormatter.apply(TimeZone.getTimeZone("GMT-16")).parse(versionB)
       val currentVersion = new SimpleDateFormat("yyyy-MM-dd HH:mm:ss").format(currentTime / 1000)
-<<<<<<< HEAD
-      val parDesc = "range=range1"
-      var count = 0
-=======
       val parDesc = if (isOnePartition) "range=range1" else "op=insert,range=range1"
       var batch = 0
->>>>>>> 5243d038
       val query = spark.readStream.format("lakesoul")
         .option(LakeSoulOptions.PARTITION_DESC, parDesc)
         .option(LakeSoulOptions.READ_START_TIME, currentVersion)
@@ -428,7 +390,7 @@
         }
       }
       }
-        .trigger(Trigger.ProcessingTime(2000))
+        .trigger(Trigger.ProcessingTime(1000))
         .start()
         .awaitTermination()
     }
