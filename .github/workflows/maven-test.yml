--- conflicted
+++ resolved
@@ -5,11 +5,7 @@
 
 on:
   push:
-<<<<<<< HEAD
-    branches: [ "main" ]
-=======
     branches: [ "main", "release/spark_3.3"]
->>>>>>> 6a6390f1
 
 jobs:
   build:
