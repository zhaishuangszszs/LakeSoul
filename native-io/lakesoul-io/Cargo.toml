--- conflicted
+++ resolved
@@ -21,19 +21,15 @@
 datafusion-common = { git = "https://github.com/meta-soul/arrow-datafusion.git", branch = "datafusion-13-parquet-prefetch" }
 serde = { version = "1.0", default-features = false, features = ["derive", "std"], optional = true }
 url = "2.2"
-<<<<<<< HEAD
+async-trait = "0.1"
 smallvec = { version = "1.10.0", features = ["const_generics", "union"] }
 async-stream = "0.3"
 pin-project-lite = "0.2.9"
 futures-util = "0.3"
-async-trait = "0.1.58"
 dary_heap = "0.3.4"
 half = { version = "2.0", default-features = false }
 
 
-=======
-async-trait = "0.1"
->>>>>>> 0e228a49
 
 [dev-dependencies]
 tempfile = "3.3.0"
