--- conflicted
+++ resolved
@@ -199,16 +199,10 @@
         }?;
 
         let (multipart_id, async_writer) = object_store.put_multipart(&path).await?;
-<<<<<<< HEAD
         let in_mem_buf = InMemBuf(Arc::new(AtomicRefCell::new(VecDeque::<u8>::with_capacity(
             16 * 1024 * 1024,
         ))));
-        let schema: SchemaRef =
-            Arc::new(serde_json::from_str(&config.schema_json).map_err(|e| DataFusionError::External(Box::new(e)))?);
-=======
-        let in_mem_buf = InMemBuf(Arc::new(VecDeque::<u8>::with_capacity(16 * 1024 * 1024)));
         let schema: SchemaRef = config.schema.0.clone();
->>>>>>> 6c3a2c3e
 
         let arrow_writer = ArrowWriter::try_new(
             in_mem_buf.clone(),
