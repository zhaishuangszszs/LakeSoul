/*
 *
 * Copyright [2022] [DMetaSoul Team]
 *
 *  Licensed under the Apache License, Version 2.0 (the "License");
 *  you may not use this file except in compliance with the License.
 *  You may obtain a copy of the License at
 *
 *      http://www.apache.org/licenses/LICENSE-2.0
 *
 *  Unless required by applicable law or agreed to in writing, software
 *  distributed under the License is distributed on an "AS IS" BASIS,
 *  WITHOUT WARRANTIES OR CONDITIONS OF ANY KIND, either express or implied.
 *  See the License for the specific language governing permissions and
 *  limitations under the License.
 *
 *
 */

package org.apache.flink.lakesoul.test;

import com.ververica.cdc.connectors.mysql.source.MySqlSource;
import com.ververica.cdc.connectors.mysql.source.MySqlSourceBuilder;
import org.apache.flink.api.java.tuple.Tuple2;
import org.apache.flink.configuration.Configuration;
import org.apache.flink.configuration.RestOptions;
import org.apache.flink.configuration.WebOptions;
import org.apache.flink.lakesoul.metadata.LakeSoulCatalog;
import org.apache.flink.lakesoul.sink.LakeSoulMultiTableSinkStreamBuilder;
import org.apache.flink.lakesoul.tool.LakeSoulSinkOptions;
import org.apache.flink.lakesoul.types.JsonSourceRecord;
import org.apache.flink.runtime.state.hashmap.HashMapStateBackend;
import org.apache.flink.streaming.api.CheckpointingMode;
import org.apache.flink.streaming.api.datastream.DataStream;
import org.apache.flink.streaming.api.datastream.DataStreamSink;
import org.apache.flink.streaming.api.datastream.DataStreamSource;
import org.apache.flink.streaming.api.environment.CheckpointConfig;
import org.apache.flink.streaming.api.environment.ExecutionCheckpointingOptions;
import org.apache.flink.streaming.api.environment.StreamExecutionEnvironment;
import org.apache.flink.table.api.bridge.java.StreamTableEnvironment;
import org.apache.flink.table.catalog.Catalog;
import org.apache.flink.test.util.MiniClusterWithClientResource;
<<<<<<< HEAD
//import org.apache.log4j.PropertyConfigurator;
=======
>>>>>>> 563d256b
import org.junit.After;
import org.junit.Before;
import org.junit.Test;

public class FlinkCDCMultiTableTest {

    Configuration conf = new Configuration();

    StreamExecutionEnvironment env;

    MiniClusterWithClientResource flinkCluster;

    @Before
    public void before() throws Exception {
<<<<<<< HEAD
//        PropertyConfigurator.configure(FlinkCDCMultiTableTest.class.getResourceAsStream("/log4j.properties"));
=======
>>>>>>> 563d256b

        conf.set(LakeSoulSinkOptions.USE_CDC, true)
            .set(LakeSoulSinkOptions.SOURCE_PARALLELISM, 4)
            .set(LakeSoulSinkOptions.BUCKET_PARALLELISM, 2)
            .set(ExecutionCheckpointingOptions.ENABLE_CHECKPOINTS_AFTER_TASKS_FINISH, true)
            .set(RestOptions.ADDRESS, "localhost")
            .set(WebOptions.SUBMIT_ENABLE, true)
            .set(RestOptions.PORT, 8081);
//        flinkCluster =
//                new MiniClusterWithClientResource(
//                        new MiniClusterResourceConfiguration.Builder()
//                                .setNumberSlotsPerTaskManager(2)
//                                .setNumberTaskManagers(1)
//                                .setConfiguration(conf)
//                                .build());
//        flinkCluster.before();
//        env = StreamExecutionEnvironment.getExecutionEnvironment();
        env = StreamExecutionEnvironment.createLocalEnvironmentWithWebUI(conf);
        env.enableCheckpointing(3000);
        env.setStateBackend(new HashMapStateBackend());
        CheckpointConfig config = env.getCheckpointConfig();
        config.setCheckpointStorage("file:/tmp/localState");
        config.setExternalizedCheckpointCleanup(CheckpointConfig.ExternalizedCheckpointCleanup.RETAIN_ON_CANCELLATION);
        StreamTableEnvironment tEnvs = StreamTableEnvironment.create(env);
        tEnvs.getConfig().getConfiguration().set(
                ExecutionCheckpointingOptions.CHECKPOINTING_MODE, CheckpointingMode.EXACTLY_ONCE);
        Catalog lakesoulCatalog = new LakeSoulCatalog();
        tEnvs.registerCatalog("lakesoul", lakesoulCatalog);
        tEnvs.useCatalog("lakesoul");

        tEnvs.executeSql("CREATE DATABASE IF NOT EXISTS test_cdc");

        tEnvs.executeSql(
                "CREATE TABLE IF NOT EXISTS test_cdc.mysql_test_1 ( id int," +
                " name string," +
                " dt int," +
                " date1 date," +
                " ts timestamp, " +
                "primary key (id) NOT ENFORCED ) " +
                " with ('connector' = 'lakesoul'," +
                "'format'='parquet','path'='" +
                "/tmp/lakesoul/test_cdc/mysql_test_1" + "'," +
                "'use_cdc'='true'," +
                "'hashBucketNum'='2')");

        tEnvs.executeSql(
                "CREATE TABLE IF NOT EXISTS test_cdc.mysql_test_2 ( id int," +
                " name string," +
                " dt int," +
                " new_col string, " +
                "primary key (id) NOT ENFORCED ) " +
                " with ('connector' = 'lakesoul'," +
                "'format'='parquet','path'='" +
                "/tmp/lakesoul/test_cdc/mysql_test_2" + "'," +
                "'use_cdc'='true'," +
                "'hashBucketNum'='2')");
    }

    @After
    public void after() {
//        flinkCluster.after();
    }

    @Test
    public void test() throws Exception {

        MySqlSourceBuilder<JsonSourceRecord> sourceBuilder = MySqlSource.<JsonSourceRecord>builder()
            .hostname("localhost")
            .port(3306)
            .databaseList("test_cdc") // set captured // database
            .tableList("test_cdc.*") // set captured table
            .username("root")
            .password("root");

        LakeSoulMultiTableSinkStreamBuilder.Context context = new LakeSoulMultiTableSinkStreamBuilder.Context();
        context.env = env;
        context.sourceBuilder = sourceBuilder;
        context.conf = conf;

        LakeSoulMultiTableSinkStreamBuilder builder = new LakeSoulMultiTableSinkStreamBuilder(context);

        DataStreamSource<JsonSourceRecord> source = builder.buildMultiTableSource();

        Tuple2<DataStream<JsonSourceRecord>, DataStream<JsonSourceRecord>> streams = builder.buildCDCAndDDLStreamsFromSource(source);

        DataStream<JsonSourceRecord> stream = builder.buildHashPartitionedCDCStream(streams.f0);

        DataStreamSink<JsonSourceRecord> dmlSink = builder.buildLakeSoulDMLSink(stream);
        DataStreamSink<JsonSourceRecord> ddlSink = builder.buildLakeSoulDDLSink(streams.f1);
        env.execute("test");

//        StreamGraph sg = env.getStreamGraph();
        // Note:
//        sg.setSavepointRestoreSettings(SavepointRestoreSettings
//             .forPath("/tmp/localState/1a4d2ab3705489acb671e44212c745b2/chk-1/"));

//        flinkCluster.getMiniCluster().executeJobBlocking(sg.getJobGraph());

//        env.execute("Flink Multi Table CDC Sink To LakeSoul");
    }
}<|MERGE_RESOLUTION|>--- conflicted
+++ resolved
@@ -40,10 +40,6 @@
 import org.apache.flink.table.api.bridge.java.StreamTableEnvironment;
 import org.apache.flink.table.catalog.Catalog;
 import org.apache.flink.test.util.MiniClusterWithClientResource;
-<<<<<<< HEAD
-//import org.apache.log4j.PropertyConfigurator;
-=======
->>>>>>> 563d256b
 import org.junit.After;
 import org.junit.Before;
 import org.junit.Test;
@@ -58,10 +54,6 @@
 
     @Before
     public void before() throws Exception {
-<<<<<<< HEAD
-//        PropertyConfigurator.configure(FlinkCDCMultiTableTest.class.getResourceAsStream("/log4j.properties"));
-=======
->>>>>>> 563d256b
 
         conf.set(LakeSoulSinkOptions.USE_CDC, true)
             .set(LakeSoulSinkOptions.SOURCE_PARALLELISM, 4)
