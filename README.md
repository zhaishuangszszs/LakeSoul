--- conflicted
+++ resolved
@@ -45,16 +45,12 @@
 * Hive Integration
   - [x] Export to Hive partition after compaction
 * Realtime Data Warehousing
-<<<<<<< HEAD
-  - [ ] CDC ingestion and time travel
-=======
   - [x] CDC ingestion
   - [x] Time Travel (Snapshot read)
   - [x] Snapshot rollback
   - [ ] MPP Engine Integration
     - [ ] Presto
     - [ ] Apache Doris
->>>>>>> ebcf6e7b
 * Cloud Native
   - [ ] Object storage IO optimization
   - [ ] Multi-layer storage classes support with data tiering
